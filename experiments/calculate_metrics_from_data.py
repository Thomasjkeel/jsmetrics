--- conflicted
+++ resolved
@@ -1,10 +1,7 @@
 import xarray as xr
 from metrics import compute_metrics
 from metrics.jetstream_metrics_dict import JETSTREAM_METRIC_DICT
-<<<<<<< HEAD
-=======
 
->>>>>>> fb1f5677
 
 def load_uv_data(data_path):
     """
@@ -54,9 +51,5 @@
             )
             print("result:", result)
         except Exception as e:
-<<<<<<< HEAD
-            print("Unable to perform experiment. Error is:",e)
-=======
             print("Unable to perform experiment. Error is:", e)
->>>>>>> fb1f5677
     print("done!")