# -*- coding: utf-8 -*-

"""
    General utility functions needed for the jet-stream metrics
    TODO: sort this out (maybe move to init file)
"""

<<<<<<< HEAD
### imports
=======
# imports
>>>>>>> fb1f5677
import math
import itertools
import numpy as np
import scipy.signal

# docs
__author__ = "Thomas Keel"
__email__ = "thomas.keel.18@ucl.ac.uk"
__status__ = "Development"

def check_kwargs(kwargs):
    if not kwargs:
        return {}
    else:
        return kwargs

def check_kwargs(kwargs):
    if not kwargs:
        return {}
    else:
        return kwargs


def get_local_minima(arr, axis=0):
    """
<<<<<<< HEAD
        from https://stackoverflow.com/questions/4624970/finding-local-maxima-minima-with-numpy-in-a-1d-numpy-array

        TODO: add asserts/method for checking input
        TODO: add doc example of using axis
=======
    from
    https://stackoverflow.com/questions/4624970/finding-local-maxima-minima-with-numpy-in-a-1d-numpy-array

    TODO: add asserts/method for checking input
    TODO: add doc example of using axis
>>>>>>> fb1f5677
    """
    return scipy.signal.argrelextrema(arr, np.less, axis=axis)


def get_local_maxima(arr, axis=0):
    """
<<<<<<< HEAD
        from https://stackoverflow.com/questions/4624970/finding-local-maxima-minima-with-numpy-in-a-1d-numpy-array

        TODO: add asserts/method for checking input
        TODO: add doc example of using axis
=======
    from
    https://stackoverflow.com/questions/4624970/finding-local-maxima-minima-with-numpy-in-a-1d-numpy-array

    TODO: add asserts/method for checking input
    TODO: add doc example of using axis
>>>>>>> fb1f5677
    """
    return scipy.signal.argrelextrema(arr, np.greater, axis=axis)


def make_climatology(data, freq):
    """
<<<<<<< HEAD
        Makes a climatology at given interval (i.e. days, months, season)

        Parameters
        ----------
        data (xarray.Dataset): data with regular time stamp
        freq (str): 'day', 'month' or 'season'

        Usage
        ----------
        climatology = make_climatology(data, 'month')
=======
    Makes a climatology at given interval (i.e. days, months, season)

    Parameters
    ----------
    data (xarray.Dataset): data with regular time stamp
    freq (str): 'day', 'month' or 'season'

    Usage
    ----------
    climatology = make_climatology(data, 'month')
>>>>>>> fb1f5677


    """
    climatology = data.groupby("time.%s" % (freq)).mean("time")
    return climatology


def is_djf(month):
    """
    Mask used for getting DJF
    """
    return (month == 12) | (month >= 1) & (month <= 2)


def remove_duplicates(vals):
    """
<<<<<<< HEAD
        removes duplicates
        see: https://stackoverflow.com/questions/2213923/removing-duplicates-from-a-list-of-lists
=======
    removes duplicates see:
    https://stackoverflow.com/questions/2213923/removing-duplicates-from-a-list-of-lists
>>>>>>> fb1f5677

    Used in a few metrics
    """

    vals.sort()
    vals = list(v for v, _ in itertools.groupby(vals))
    return vals


def get_all_plev_hPa(data):
    """
<<<<<<< HEAD
        Will get a list of all the pressure levels in the data in hPa
=======
    Will get a list of all the pressure levels in the data in hPa
>>>>>>> fb1f5677
    """
    if "plev" not in data.coords:
        raise KeyError("Data does not contain coord: 'plev'")

<<<<<<< HEAD
    plevs = np.array([plev for plev in data['plev']])
    if data['plev'].units == 'Pa':
        plevs = plevs/100
=======
    plevs = np.array([plev for plev in data["plev"]])
    if data["plev"].units == "Pa":
        plevs = plevs / 100
>>>>>>> fb1f5677
    return plevs


def get_num_of_decimal_places(num):
    """
    func for getting number of decimal places in a float
    FOR GENERAL UTILS
    """
    num = "{:f}".format(num).rstrip("0")
    decimal_places = num[::-1].find(".")
    if decimal_places < 0:
        decimal_places = 0
    return decimal_places


def standardise_dimension_order(
    data, dim_order=("time", "plev", "lat", "lon")
):
    """
<<<<<<< HEAD
        Used to make sure that the ordering of the dimensions
        for a particular dataset is the always the same
=======
    Used to make sure that the ordering of the dimensions for a particular
    dataset is the always the same
>>>>>>> fb1f5677
    """
    return data.transpose(*dim_order)

    # Calculates distance between 2 GPS coordinates


def haversine(lon1, lat1, lon2, lat2):
    """
    Calculate the great circle distance between two points
    on the earth (specified in decimal degrees)
    """
    # convert decimal degrees to radians
    lon1, lat1, lon2, lat2 = map(math.radians, [lon1, lat1, lon2, lat2])

    # haversine formula
    dlon = lon2 - lon1
    dlat = lat2 - lat1
<<<<<<< HEAD
    a = math.sin(dlat/2)**2 + math.cos(lat1) * math.cos(lat2) * math.sin(dlon/2)**2
    c = 2 * math.asin(math.sqrt(a))
    r = 6371 # Radius of earth in kilometers. Use 3956 for miles
=======
    a = (
        math.sin(dlat / 2) ** 2
        + math.cos(lat1) * math.cos(lat2) * math.sin(dlon / 2) ** 2
    )
    c = 2 * math.asin(math.sqrt(a))
    r = 6371  # Radius of earth in kilometers. Use 3956 for miles
>>>>>>> fb1f5677
    return c * r


def get_great_circle_distance_along_linestring(line):
    """
<<<<<<< HEAD
        Calculate great circle distance along length of linestring
    """
    num_coords = len(line.coords) - 1
=======
    Calcualte great circle distance along the length of linestring
    """
    numCoords = len(line.coords) - 1
>>>>>>> fb1f5677
    distance = 0
    for i in range(0, num_coords):
        point1 = line.coords[i]
        point2 = line.coords[i + 1]
        distance += haversine(point1[0], point1[1], point2[0], point2[1])
    return distance<|MERGE_RESOLUTION|>--- conflicted
+++ resolved
@@ -5,11 +5,7 @@
     TODO: sort this out (maybe move to init file)
 """
 
-<<<<<<< HEAD
-### imports
-=======
 # imports
->>>>>>> fb1f5677
 import math
 import itertools
 import numpy as np
@@ -20,11 +16,6 @@
 __email__ = "thomas.keel.18@ucl.ac.uk"
 __status__ = "Development"
 
-def check_kwargs(kwargs):
-    if not kwargs:
-        return {}
-    else:
-        return kwargs
 
 def check_kwargs(kwargs):
     if not kwargs:
@@ -35,54 +26,28 @@
 
 def get_local_minima(arr, axis=0):
     """
-<<<<<<< HEAD
-        from https://stackoverflow.com/questions/4624970/finding-local-maxima-minima-with-numpy-in-a-1d-numpy-array
-
-        TODO: add asserts/method for checking input
-        TODO: add doc example of using axis
-=======
     from
     https://stackoverflow.com/questions/4624970/finding-local-maxima-minima-with-numpy-in-a-1d-numpy-array
 
     TODO: add asserts/method for checking input
     TODO: add doc example of using axis
->>>>>>> fb1f5677
     """
     return scipy.signal.argrelextrema(arr, np.less, axis=axis)
 
 
 def get_local_maxima(arr, axis=0):
     """
-<<<<<<< HEAD
-        from https://stackoverflow.com/questions/4624970/finding-local-maxima-minima-with-numpy-in-a-1d-numpy-array
-
-        TODO: add asserts/method for checking input
-        TODO: add doc example of using axis
-=======
     from
     https://stackoverflow.com/questions/4624970/finding-local-maxima-minima-with-numpy-in-a-1d-numpy-array
 
     TODO: add asserts/method for checking input
     TODO: add doc example of using axis
->>>>>>> fb1f5677
     """
     return scipy.signal.argrelextrema(arr, np.greater, axis=axis)
 
 
 def make_climatology(data, freq):
     """
-<<<<<<< HEAD
-        Makes a climatology at given interval (i.e. days, months, season)
-
-        Parameters
-        ----------
-        data (xarray.Dataset): data with regular time stamp
-        freq (str): 'day', 'month' or 'season'
-
-        Usage
-        ----------
-        climatology = make_climatology(data, 'month')
-=======
     Makes a climatology at given interval (i.e. days, months, season)
 
     Parameters
@@ -93,7 +58,6 @@
     Usage
     ----------
     climatology = make_climatology(data, 'month')
->>>>>>> fb1f5677
 
 
     """
@@ -110,13 +74,8 @@
 
 def remove_duplicates(vals):
     """
-<<<<<<< HEAD
-        removes duplicates
-        see: https://stackoverflow.com/questions/2213923/removing-duplicates-from-a-list-of-lists
-=======
     removes duplicates see:
     https://stackoverflow.com/questions/2213923/removing-duplicates-from-a-list-of-lists
->>>>>>> fb1f5677
 
     Used in a few metrics
     """
@@ -128,24 +87,14 @@
 
 def get_all_plev_hPa(data):
     """
-<<<<<<< HEAD
-        Will get a list of all the pressure levels in the data in hPa
-=======
     Will get a list of all the pressure levels in the data in hPa
->>>>>>> fb1f5677
     """
     if "plev" not in data.coords:
         raise KeyError("Data does not contain coord: 'plev'")
 
-<<<<<<< HEAD
-    plevs = np.array([plev for plev in data['plev']])
-    if data['plev'].units == 'Pa':
-        plevs = plevs/100
-=======
     plevs = np.array([plev for plev in data["plev"]])
     if data["plev"].units == "Pa":
         plevs = plevs / 100
->>>>>>> fb1f5677
     return plevs
 
 
@@ -165,13 +114,8 @@
     data, dim_order=("time", "plev", "lat", "lon")
 ):
     """
-<<<<<<< HEAD
-        Used to make sure that the ordering of the dimensions
-        for a particular dataset is the always the same
-=======
     Used to make sure that the ordering of the dimensions for a particular
     dataset is the always the same
->>>>>>> fb1f5677
     """
     return data.transpose(*dim_order)
 
@@ -189,34 +133,22 @@
     # haversine formula
     dlon = lon2 - lon1
     dlat = lat2 - lat1
-<<<<<<< HEAD
-    a = math.sin(dlat/2)**2 + math.cos(lat1) * math.cos(lat2) * math.sin(dlon/2)**2
-    c = 2 * math.asin(math.sqrt(a))
-    r = 6371 # Radius of earth in kilometers. Use 3956 for miles
-=======
     a = (
         math.sin(dlat / 2) ** 2
         + math.cos(lat1) * math.cos(lat2) * math.sin(dlon / 2) ** 2
     )
     c = 2 * math.asin(math.sqrt(a))
     r = 6371  # Radius of earth in kilometers. Use 3956 for miles
->>>>>>> fb1f5677
     return c * r
 
 
 def get_great_circle_distance_along_linestring(line):
     """
-<<<<<<< HEAD
-        Calculate great circle distance along length of linestring
-    """
-    num_coords = len(line.coords) - 1
-=======
     Calcualte great circle distance along the length of linestring
     """
     numCoords = len(line.coords) - 1
->>>>>>> fb1f5677
     distance = 0
-    for i in range(0, num_coords):
+    for i in range(0, numCoords):
         point1 = line.coords[i]
         point2 = line.coords[i + 1]
         distance += haversine(point1[0], point1[1], point2[0], point2[1])
