# -*- coding: utf-8 -*-

"""
    Plotting classes and functions
"""

# imports
import xarray as xr

# docs
__author__ = "Thomas Keel"
__email__ = "thomas.keel.18@ucl.ac.uk"
__status__ = "Development"


class Plotter:
    """
    Base class for plotter. Input has to be xr.DataArray
    """

    def __init__(self, data):
<<<<<<< HEAD
        assert isinstance(data, xr.DataArray), "input to Plotter() needs be xarray.DataArray"
=======
        assert isinstance(
            data, xr.DataArray
        ), "input data to Plotter() class needs be xarray.DataArray type"
>>>>>>> fb1f5677
        self.data = data
        self._check_required_coords_are_in_data()

    def __init_subclass__(cls, req_coords, *a, **kw):
        cls.req_coords = req_coords

    def __repr__(self):
        return repr(self.data)

    def _check_required_coords_are_in_data(self):
        if not hasattr(self, "req_coords"):
            print("Using base Plotter() class")
            self.req_coords = ()
        for coord in self.req_coords:
<<<<<<< HEAD
            assert coord in self.data.dims, "'%s' not in data and is required for Plotter" % (coord)

=======
            assert (
                coord in self.data.dims
            ), "'%s' not in data and is required for Plotter" % (coord)
>>>>>>> fb1f5677


class TimePlotter(Plotter, req_coords=("time",)):
    def time_grouper(self, time_group):
        """
        plotter.time_grouper('time.day').mean()
        """
        return self.data.groupby(time_group)

    def time_period_sel(self, starttime, endtime, inplace=False):
        try:
            if inplace:
                self.data = self.data.sel(time=slice(starttime, endtime))
                return self.data
            else:
                return self.data.sel(time=slice(starttime, endtime))
        except Exception:
            pass
            if inplace:
                self.data = self.data.isel(time=slice(starttime, endtime))
                return self.data
            else:
                return self.data.isel(time=slice(starttime, endtime))

<<<<<<< HEAD
    def time_period_mean(self, starttime, endtime, mean_dims=(...), inplace=False):
=======
    def time_period_mean(
        self, starttime, endtime, mean_dims=(...), inplace=False
    ):
>>>>>>> fb1f5677
        """
        time_plotter = TimePlotter(data_array)
        time_plotter.time_period_mean(starttime=0,\
            endtime=2, mean_dims=('time'), inplace=True)
        """
        if isinstance(starttime, int) or isinstance(starttime, float):
<<<<<<< HEAD
            starttime = self.data['time'].data[starttime]
            endtime = self.data['time'].data[endtime]
=======
            starttime = self.data["time"].data[starttime]
            endtime = self.data["time"].data[endtime]
>>>>>>> fb1f5677

        if inplace:
            self.data = self.time_period_sel(starttime, endtime, inplace).mean(
                mean_dims
            )
            print("data updated")
            data = self.data
        else:
            data = self.time_period_sel(starttime, endtime).mean(mean_dims)
        data["time_selection"] = "%s to %s" % (starttime, endtime)
        return data

    def time_rolling_mean(self, time_periods, center=True):
        return self.data.rolling(time=time_periods, center=center).mean()

    def plot_time_series(self, **kwargs):
        """
        time_plotter.plot_time_series(ax=ax)
        """
        assert "time" in self.data.dims, "Time needs to be in data dimensions"
        assert self.data["time"].size > 1, "Data needs to have a least 2 dates"
        assert (
            len(self.data.dims) == 1
        ), "Data needs to have exactly 1 dimensions - time"
        return self.data.plot(**kwargs)

    def plot_rolling_mean(self, time_periods, center=True, **kwargs):
        """
        time_plotter.plot_time_series(ax=ax)
        time_plotter.plot_rolling_mean(ax=ax, time_periods=100)
        """
        rmean = self.time_rolling_mean(time_periods, center)
        return rmean.plot(**kwargs)
<<<<<<< HEAD


class TimeLatLonPlotter(TimePlotter, req_coords=('lat', 'lon')):
=======


class TimeLatLonPlotter(TimePlotter, req_coords=("lat", "lon")):
>>>>>>> fb1f5677
    def map_data(self, **kwargs):
        """
        tll_plotter.time_period_mean(0,1000, mean_dims='time', inplace=True)
        tll_plotter.map()
        """
<<<<<<< HEAD
        if 'time' in self.data.dims:
            assert self.data['time'].size == 1, "Data has too many dimensions. lat and lon only"
        assert 'lat' in self.data.dims and 'lon' in self.data.dims, "Lat and Lon need to be in data"
        return self.data.plot(**kwargs)


class TimePlevLonPlotter(TimePlotter, req_coords=('plev','lon')):
=======
        if "time" in self.data.dims:
            assert (
                self.data["time"].size == 1
            ), "Data has too many dimensions.\
                Data needs to be lat and lon only"
        assert (
            "lat" in self.data.dims and "lon" in self.data.dims
        ), "Lat and Lon need to be in data"
        return self.data.plot(**kwargs)


class TimePlevLonPlotter(TimePlotter, req_coords=("plev", "lon")):
>>>>>>> fb1f5677
    pass<|MERGE_RESOLUTION|>--- conflicted
+++ resolved
@@ -19,13 +19,9 @@
     """
 
     def __init__(self, data):
-<<<<<<< HEAD
-        assert isinstance(data, xr.DataArray), "input to Plotter() needs be xarray.DataArray"
-=======
         assert isinstance(
             data, xr.DataArray
         ), "input data to Plotter() class needs be xarray.DataArray type"
->>>>>>> fb1f5677
         self.data = data
         self._check_required_coords_are_in_data()
 
@@ -40,14 +36,9 @@
             print("Using base Plotter() class")
             self.req_coords = ()
         for coord in self.req_coords:
-<<<<<<< HEAD
-            assert coord in self.data.dims, "'%s' not in data and is required for Plotter" % (coord)
-
-=======
             assert (
                 coord in self.data.dims
             ), "'%s' not in data and is required for Plotter" % (coord)
->>>>>>> fb1f5677
 
 
 class TimePlotter(Plotter, req_coords=("time",)):
@@ -72,26 +63,17 @@
             else:
                 return self.data.isel(time=slice(starttime, endtime))
 
-<<<<<<< HEAD
-    def time_period_mean(self, starttime, endtime, mean_dims=(...), inplace=False):
-=======
     def time_period_mean(
         self, starttime, endtime, mean_dims=(...), inplace=False
     ):
->>>>>>> fb1f5677
         """
         time_plotter = TimePlotter(data_array)
         time_plotter.time_period_mean(starttime=0,\
             endtime=2, mean_dims=('time'), inplace=True)
         """
         if isinstance(starttime, int) or isinstance(starttime, float):
-<<<<<<< HEAD
-            starttime = self.data['time'].data[starttime]
-            endtime = self.data['time'].data[endtime]
-=======
             starttime = self.data["time"].data[starttime]
             endtime = self.data["time"].data[endtime]
->>>>>>> fb1f5677
 
         if inplace:
             self.data = self.time_period_sel(starttime, endtime, inplace).mean(
@@ -125,29 +107,14 @@
         """
         rmean = self.time_rolling_mean(time_periods, center)
         return rmean.plot(**kwargs)
-<<<<<<< HEAD
-
-
-class TimeLatLonPlotter(TimePlotter, req_coords=('lat', 'lon')):
-=======
 
 
 class TimeLatLonPlotter(TimePlotter, req_coords=("lat", "lon")):
->>>>>>> fb1f5677
     def map_data(self, **kwargs):
         """
         tll_plotter.time_period_mean(0,1000, mean_dims='time', inplace=True)
         tll_plotter.map()
         """
-<<<<<<< HEAD
-        if 'time' in self.data.dims:
-            assert self.data['time'].size == 1, "Data has too many dimensions. lat and lon only"
-        assert 'lat' in self.data.dims and 'lon' in self.data.dims, "Lat and Lon need to be in data"
-        return self.data.plot(**kwargs)
-
-
-class TimePlevLonPlotter(TimePlotter, req_coords=('plev','lon')):
-=======
         if "time" in self.data.dims:
             assert (
                 self.data["time"].size == 1
@@ -160,5 +127,4 @@
 
 
 class TimePlevLonPlotter(TimePlotter, req_coords=("plev", "lon")):
->>>>>>> fb1f5677
     pass